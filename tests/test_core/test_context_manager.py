"""Unit tests for ContextManager"""

import pytest
from pathlib import Path
from guardloop.core.context_manager import ContextManager, GuardrailCache


class TestGuardrailCache:
    """Test GuardrailCache functionality"""

    def test_cache_set_and_get(self):
        """Test basic cache operations"""
        cache = GuardrailCache(ttl_seconds=60)
        cache.set("test_key", "test_value")

        assert cache.get("test_key") == "test_value"

    def test_cache_expiration(self):
        """Test cache TTL expiration"""
        import time

        cache = GuardrailCache(ttl_seconds=1)
        cache.set("test_key", "test_value")

        # Immediately should be available
        assert cache.get("test_key") == "test_value"

        # After TTL should expire
        time.sleep(1.1)
        assert cache.get("test_key") is None

    def test_cache_invalidate(self):
        """Test cache invalidation"""
        cache = GuardrailCache()
        cache.set("test_key", "test_value")

        cache.invalidate("test_key")
        assert cache.get("test_key") is None

    def test_cache_clear(self):
        """Test clearing entire cache"""
        cache = GuardrailCache()
        cache.set("key1", "value1")
        cache.set("key2", "value2")

        cache.clear()
        assert cache.get("key1") is None
        assert cache.get("key2") is None


class TestContextManager:
    """Test ContextManager functionality"""

    def test_initialization(self):
        """Test ContextManager initialization"""
        cm = ContextManager()
        assert cm.cache is not None
        assert cm.guardrails_path.exists() or True  # May not exist in test environment

    def test_validate_agent(self):
        """Test agent validation"""
        cm = ContextManager()

        assert cm.validate_agent("architect") is True
        assert cm.validate_agent("coder") is True
        assert cm.validate_agent("invalid_agent") is False

    def test_get_available_agents(self):
        """Test getting available agents"""
        cm = ContextManager()
        agents = cm.get_available_agents()

        assert len(agents) == 13
        assert "architect" in agents
        assert "coder" in agents
        assert "security" in agents

    def test_build_context_structure(self):
        """Test context building structure"""
        cm = ContextManager()

        # Mock guardrail loading to return empty string
<<<<<<< HEAD
        cm.load_guardrails = lambda agent=None, mode="standard", prompt=None, task_type=None, db_session=None: "# Test Guardrails"
=======
        cm.load_guardrails = (
            lambda agent=None, mode="standard", prompt="", task_type=None, db_session=None: "# Test Guardrails"
        )
>>>>>>> 1bbec505

        context = cm.build_context("Test prompt", agent="architect", mode="standard")

        assert "<guardrails>" in context
        assert "</guardrails>" in context
        assert "<user_request>" in context
        assert "</user_request>" in context
        assert "Test prompt" in context
        assert "<mode>standard</mode>" in context

    def test_mode_instructions(self):
        """Test mode-specific instructions"""
        cm = ContextManager()

        standard = cm._get_mode_instructions("standard")
        strict = cm._get_mode_instructions("strict")

        assert "STANDARD MODE" in standard
        assert "STRICT MODE" in strict
        assert "MANDATORY" in strict
        assert "100%" in strict

    def test_estimate_tokens(self):
        """Test token estimation"""
        cm = ContextManager()

        text = "a" * 1000  # 1000 characters
        tokens = cm._estimate_tokens(text)

        # Should be approximately 250 tokens (1000 / 4)
        assert 200 <= tokens <= 300

    def test_get_stats(self):
        """Test getting statistics"""
        cm = ContextManager()
        stats = cm.get_stats()

        assert "cache_size" in stats
        assert "available_agents" in stats
        assert "guardrails_path" in stats
        assert stats["available_agents"] == 13


@pytest.mark.asyncio
class TestContextManagerAsync:
    """Test async ContextManager functionality"""

    async def test_cache_refresh(self):
        """Test cache refresh functionality"""
        cm = ContextManager(cache_ttl=1)

        # First load should cache
        cm.load_guardrails(agent="architect", mode="standard")

        # Immediate second load should use cache
        cm.load_guardrails(agent="architect", mode="standard")

        # Check cache is populated
        assert len(cm.cache._cache) > 0<|MERGE_RESOLUTION|>--- conflicted
+++ resolved
@@ -80,13 +80,10 @@
         cm = ContextManager()
 
         # Mock guardrail loading to return empty string
-<<<<<<< HEAD
         cm.load_guardrails = lambda agent=None, mode="standard", prompt=None, task_type=None, db_session=None: "# Test Guardrails"
-=======
         cm.load_guardrails = (
             lambda agent=None, mode="standard", prompt="", task_type=None, db_session=None: "# Test Guardrails"
         )
->>>>>>> 1bbec505
 
         context = cm.build_context("Test prompt", agent="architect", mode="standard")
 
