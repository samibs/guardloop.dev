--- conflicted
+++ resolved
@@ -355,22 +355,16 @@
 
         selected_list = sorted(selected, key=lambda x: self.guardrail_files[x].priority)
 
-<<<<<<< HEAD
         budget_usage_percent = (
             round(total_tokens / token_budget * 100, 1) if token_budget > 0 else 0
         )
-=======
         budget_pct = round(total_tokens / token_budget * 100, 1) if token_budget > 0 else 0
->>>>>>> 1bbec505
         logger.info(
             "GuardLoop selection complete",
             selected_count=len(selected_list),
             total_tokens=total_tokens,
-<<<<<<< HEAD
             budget_usage_percent=budget_usage_percent,
-=======
             budget_usage_percent=budget_pct,
->>>>>>> 1bbec505
         )
 
         return selected_list
